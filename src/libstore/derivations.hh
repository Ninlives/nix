#ifndef __DERIVATIONS_H
#define __DERIVATIONS_H

<<<<<<< HEAD
typedef union _ATerm * ATerm;

=======
>>>>>>> 8032f26c
#include "hash.hh"

#include <map>


namespace nix {


/* Extension of derivations in the Nix store. */
const string drvExtension = ".drv";


/* Abstract syntax of derivations. */

struct DerivationOutput
{
    Path path;
    string hashAlgo; /* hash used for expected hash computation */
    string hash; /* expected hash, may be null */
    DerivationOutput()
    {
    }
    DerivationOutput(Path path, string hashAlgo, string hash)
    {
        this->path = path;
        this->hashAlgo = hashAlgo;
        this->hash = hash;
    }
};

typedef std::map<string, DerivationOutput> DerivationOutputs;

/* For inputs that are sub-derivations, we specify exactly which
   output IDs we are interested in. */
typedef std::map<Path, StringSet> DerivationInputs;

typedef std::map<string, string> StringPairs;

struct Derivation
{
    DerivationOutputs outputs; /* keyed on symbolic IDs */
    DerivationInputs inputDrvs; /* inputs that are sub-derivations */
    PathSet inputSrcs; /* inputs that are sources */
    string platform;
    Path builder;
    Strings args;
    StringPairs env;
};


/* Write a derivation to the Nix store, and return its path. */
Path writeDerivation(const Derivation & drv, const string & name);

/* Parse a derivation. */
Derivation parseDerivation(const string & s);

/* Print a derivation. */
string unparseDerivation(const Derivation & drv);

/* Check whether a file name ends with the extensions for
   derivations. */
bool isDerivation(const string & fileName);

 
}


#endif /* !__DERIVATIONS_H */<|MERGE_RESOLUTION|>--- conflicted
+++ resolved
@@ -1,14 +1,9 @@
 #ifndef __DERIVATIONS_H
 #define __DERIVATIONS_H
 
-<<<<<<< HEAD
-typedef union _ATerm * ATerm;
+#include <map>
 
-=======
->>>>>>> 8032f26c
-#include "hash.hh"
-
-#include <map>
+#include "types.hh"
 
 
 namespace nix {
